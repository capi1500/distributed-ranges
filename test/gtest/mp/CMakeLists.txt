# SPDX-FileCopyrightText: Intel Corporation
#
# SPDX-License-Identifier: BSD-3-Clause

set(CMAKE_INCLUDE_CURRENT_DIR ON)

# tested with a variable number of ranks
# cmake-format: off
add_executable(
<<<<<<< HEAD
        mp-tests
        mp-tests.cpp
        ../common/all.cpp
        ../common/copy.cpp
        ../common/counted.cpp
        ../common/distributed_vector.cpp
        ../common/drop.cpp
        ../common/enumerate.cpp
        ../common/equal.cpp
        ../common/exclusive_scan.cpp
        ../common/fill.cpp
        ../common/for_each.cpp
        ../common/inclusive_scan.cpp
        ../common/iota.cpp
        ../common/iota_view.cpp
        ../common/reduce.cpp
        ../common/sort.cpp
        ../common/subrange.cpp
        ../common/sycl_utils.cpp
        ../common/take.cpp
        ../common/transform.cpp
        ../common/transform_view.cpp
        ../common/zip.cpp
        ../common/zip_local.cpp
        alignment.cpp
        communicator.cpp
        copy.cpp
        distributed_vector.cpp
        halo.cpp
        mdstar.cpp
        mpsort.cpp
        reduce.cpp
        stencil.cpp
        segments.cpp
        slide_view.cpp
        wave_kernel.cpp
        wide-halo-1d-3.cpp
        wide-halo-2d-3.cpp
)
=======
  mp-tests
  mp-tests.cpp
  ../common/all.cpp
  ../common/copy.cpp
  ../common/count.cpp
  ../common/counted.cpp
  ../common/distributed_vector.cpp
  ../common/drop.cpp
  ../common/enumerate.cpp
  ../common/equal.cpp
#  ../common/exclusive_scan.cpp disabled due to deadlock - DRA-213
  ../common/fill.cpp
  ../common/for_each.cpp
#  ../common/inclusive_scan.cpp disabled due to deadlock - DRA-213
  ../common/iota.cpp
  ../common/iota_view.cpp
  ../common/reduce.cpp
  ../common/sort.cpp
  ../common/subrange.cpp
  ../common/sycl_utils.cpp
  ../common/take.cpp
  ../common/transform.cpp
  ../common/transform_view.cpp
  ../common/zip.cpp
  ../common/zip_local.cpp
  alignment.cpp
  communicator.cpp
  copy.cpp
  distributed_vector.cpp
  halo.cpp
  mdstar.cpp
  mpsort.cpp
  reduce.cpp
  stencil.cpp
  segments.cpp
  slide_view.cpp
  wave_kernel.cpp)
>>>>>>> 01b3e25c

add_executable(
        mp-tests-3
        mp-tests.cpp
        communicator-3.cpp
        halo-3.cpp
        slide_view-3.cpp
        wide-halo-1d-3.cpp
        wide-halo-2d-3.cpp
)

# mp-quick-test and mp-quick-test-3-only is for development. By reducing the number of source files, it
# builds much faster. Change the source files to match what you need to test. It
# is OK to commit changes to the source file list.

add_executable(mp-quick-test
<<<<<<< HEAD
        mp-tests.cpp
        halo.cpp
)
add_executable(mp-quick-test-3-only
        mp-tests.cpp
        wide-halo-2d-3.cpp
)
=======
  mp-tests.cpp
  ../common/count.cpp
  )
>>>>>>> 01b3e25c
# cmake-format: on

target_compile_definitions(mp-quick-test PRIVATE QUICK_TEST)
target_compile_definitions(mp-quick-test-3-only PRIVATE QUICK_TEST)

foreach(test-exec IN ITEMS mp-tests mp-tests-3 mp-quick-test mp-quick-test-3-only)
  if(ENABLE_ISHMEM)
    target_link_ishmem(${test-exec})
  endif()
  target_link_libraries(${test-exec} GTest::gtest_main cxxopts DR::mpi)
  set_property(TARGET ${test-exec} PROPERTY RULE_LAUNCH_COMPILE
          "${CMAKE_COMMAND} -E time")
endforeach()

# tests without --sycl flag will fail on IshmemBackend TODO: make them be
# running somehow if ENABLE_ISHMEM will be default CI config
if(NOT ENABLE_ISHMEM)
  add_mp_ctest(NAME mp-quick-test NPROC 1)
  add_mp_ctest(NAME mp-quick-test NPROC 2)
  add_mp_ctest(NAME mp-quick-test-3-only NPROC 3)

  cmake_path(GET MPI_CXX_ADDITIONAL_INCLUDE_DIRS FILENAME MPI_IMPL)

  if(NOT MPI_IMPL STREQUAL "openmpi")
    # MPI_Win_create fails for communicator with size 1
    add_mp_ctest(NAME mp-tests NPROC 1 TIMEOUT 150)
  endif()
  foreach(nproc RANGE 2 4)
    add_mp_ctest(NAME mp-tests NPROC ${nproc} TIMEOUT 150)
  endforeach()
  add_mp_ctest(TEST_NAME mp-tests-3-only NAME mp-tests-3 NPROC 3 TIMEOUT 150)
endif()

if(ENABLE_SYCL)
  # DRA-83: Slide isn't complete
  set(sycl-exclusions *Slide*:ComplexSlide*:)

  if(ENABLE_ISHMEM)
    # Some Halo3 cases don't work on IshmemBackend (work on MPI, see: DRA-84),
    # Counted.large fails with
    # distributed-ranges/test/gtest/common/counted.cpp:62: Failure Expected
    # equality of these values: *(--counted_result.end()) Which is: 5, should be
    # 77 Mdspan, Mdarray hangs sometimes on ISHMEM.
    set(sycl-exclusions
            ${sycl-exclusions}Halo3/*:Sort*:Counted/*:Mdspan*:Mdarray*:)
  endif()

  foreach(nproc RANGE 1 4)
    add_mp_ctest(NAME mp-quick-test NPROC ${nproc} SYCL)
<<<<<<< HEAD
    add_mp_ctest(NAME mp-quick-test NPROC ${nproc} OFFLOAD SYCL TARGS --device-memory)
=======
    add_mp_pvc_ctest(
      NAME mp-quick-test NPROC ${nproc} OFFLOAD SYCL TARGS --device-memory)
>>>>>>> 01b3e25c
  endforeach()
  add_mp_ctest(NAME mp-quick-test-3-only NPROC 3 SYCL)
  add_mp_ctest(NAME mp-quick-test-3-only NPROC 3 OFFLOAD SYCL TARGS --device-memory)

<<<<<<< HEAD
  add_mp_ctest(
          NAME mp-tests NPROC 2 TIMEOUT 150 OFFLOAD SYCL TARGS --device-memory
          --gtest_filter=-${sycl-exclusions})
  if(NOT MPI_IMPL STREQUAL "openmpi")
    # MPI_Win_create fails for communicator with size 1
    add_mp_ctest(
            NAME mp-tests NPROC 1 SYCL TARGS --gtest_filter=-${sycl-exclusions})
=======
  add_mp_pvc_ctest(
    NAME mp-tests NPROC 2 TIMEOUT 150 OFFLOAD SYCL TARGS --device-memory
    --gtest_filter=-${sycl-exclusions})
  if(NOT MPI_IMPL STREQUAL "openmpi")
    # MPI_Win_create fails for communicator with size 1 this should be
    # add_mp_ctest - DRA-215
    add_mp_pvc_ctest(
      NAME mp-tests NPROC 1 SYCL TARGS --gtest_filter=-${sycl-exclusions})
>>>>>>> 01b3e25c
  endif()
  # TODO: fix sycl Slide issues, see
  # https://github.com/oneapi-src/distributed-ranges/issues/322

  foreach(nproc RANGE 2 4)
    add_mp_ctest(
<<<<<<< HEAD
            NAME mp-tests NPROC ${nproc} TIMEOUT 150 SYCL TARGS
            --gtest_filter=-${sycl-exclusions})
  endforeach()
  add_mp_ctest(
          TEST_NAME mp-tests-sycl-3-only NAME mp-tests-3 NPROC 3 TIMEOUT 150 SYCL
          TARGS --gtest_filter=-${sycl-exclusions})
=======
      NAME mp-tests NPROC ${nproc} TIMEOUT 500 SYCL TARGS
      --gtest_filter=-${sycl-exclusions})
  endforeach()
  add_mp_ctest(
    TEST_NAME mp-tests-sycl-3-only NAME mp-tests-3 NPROC 3 TIMEOUT 500 SYCL
    TARGS --gtest_filter=-${sycl-exclusions})
>>>>>>> 01b3e25c
endif()<|MERGE_RESOLUTION|>--- conflicted
+++ resolved
@@ -7,47 +7,6 @@
 # tested with a variable number of ranks
 # cmake-format: off
 add_executable(
-<<<<<<< HEAD
-        mp-tests
-        mp-tests.cpp
-        ../common/all.cpp
-        ../common/copy.cpp
-        ../common/counted.cpp
-        ../common/distributed_vector.cpp
-        ../common/drop.cpp
-        ../common/enumerate.cpp
-        ../common/equal.cpp
-        ../common/exclusive_scan.cpp
-        ../common/fill.cpp
-        ../common/for_each.cpp
-        ../common/inclusive_scan.cpp
-        ../common/iota.cpp
-        ../common/iota_view.cpp
-        ../common/reduce.cpp
-        ../common/sort.cpp
-        ../common/subrange.cpp
-        ../common/sycl_utils.cpp
-        ../common/take.cpp
-        ../common/transform.cpp
-        ../common/transform_view.cpp
-        ../common/zip.cpp
-        ../common/zip_local.cpp
-        alignment.cpp
-        communicator.cpp
-        copy.cpp
-        distributed_vector.cpp
-        halo.cpp
-        mdstar.cpp
-        mpsort.cpp
-        reduce.cpp
-        stencil.cpp
-        segments.cpp
-        slide_view.cpp
-        wave_kernel.cpp
-        wide-halo-1d-3.cpp
-        wide-halo-2d-3.cpp
-)
-=======
   mp-tests
   mp-tests.cpp
   ../common/all.cpp
@@ -84,8 +43,9 @@
   stencil.cpp
   segments.cpp
   slide_view.cpp
-  wave_kernel.cpp)
->>>>>>> 01b3e25c
+  wave_kernel.cpp
+  wide-halo-1d-3.cpp
+  wide-halo-2d-3.cpp)
 
 add_executable(
         mp-tests-3
@@ -100,21 +60,14 @@
 # mp-quick-test and mp-quick-test-3-only is for development. By reducing the number of source files, it
 # builds much faster. Change the source files to match what you need to test. It
 # is OK to commit changes to the source file list.
-
 add_executable(mp-quick-test
-<<<<<<< HEAD
-        mp-tests.cpp
-        halo.cpp
+  mp-tests.cpp
+  halo.cpp
 )
 add_executable(mp-quick-test-3-only
-        mp-tests.cpp
-        wide-halo-2d-3.cpp
+  mp-tests.cpp
+  wide-halo-2d-3.cpp
 )
-=======
-  mp-tests.cpp
-  ../common/count.cpp
-  )
->>>>>>> 01b3e25c
 # cmake-format: on
 
 target_compile_definitions(mp-quick-test PRIVATE QUICK_TEST)
@@ -164,25 +117,12 @@
 
   foreach(nproc RANGE 1 4)
     add_mp_ctest(NAME mp-quick-test NPROC ${nproc} SYCL)
-<<<<<<< HEAD
-    add_mp_ctest(NAME mp-quick-test NPROC ${nproc} OFFLOAD SYCL TARGS --device-memory)
-=======
     add_mp_pvc_ctest(
       NAME mp-quick-test NPROC ${nproc} OFFLOAD SYCL TARGS --device-memory)
->>>>>>> 01b3e25c
   endforeach()
   add_mp_ctest(NAME mp-quick-test-3-only NPROC 3 SYCL)
   add_mp_ctest(NAME mp-quick-test-3-only NPROC 3 OFFLOAD SYCL TARGS --device-memory)
 
-<<<<<<< HEAD
-  add_mp_ctest(
-          NAME mp-tests NPROC 2 TIMEOUT 150 OFFLOAD SYCL TARGS --device-memory
-          --gtest_filter=-${sycl-exclusions})
-  if(NOT MPI_IMPL STREQUAL "openmpi")
-    # MPI_Win_create fails for communicator with size 1
-    add_mp_ctest(
-            NAME mp-tests NPROC 1 SYCL TARGS --gtest_filter=-${sycl-exclusions})
-=======
   add_mp_pvc_ctest(
     NAME mp-tests NPROC 2 TIMEOUT 150 OFFLOAD SYCL TARGS --device-memory
     --gtest_filter=-${sycl-exclusions})
@@ -191,26 +131,16 @@
     # add_mp_ctest - DRA-215
     add_mp_pvc_ctest(
       NAME mp-tests NPROC 1 SYCL TARGS --gtest_filter=-${sycl-exclusions})
->>>>>>> 01b3e25c
   endif()
   # TODO: fix sycl Slide issues, see
   # https://github.com/oneapi-src/distributed-ranges/issues/322
 
   foreach(nproc RANGE 2 4)
     add_mp_ctest(
-<<<<<<< HEAD
-            NAME mp-tests NPROC ${nproc} TIMEOUT 150 SYCL TARGS
-            --gtest_filter=-${sycl-exclusions})
-  endforeach()
-  add_mp_ctest(
-          TEST_NAME mp-tests-sycl-3-only NAME mp-tests-3 NPROC 3 TIMEOUT 150 SYCL
-          TARGS --gtest_filter=-${sycl-exclusions})
-=======
       NAME mp-tests NPROC ${nproc} TIMEOUT 500 SYCL TARGS
       --gtest_filter=-${sycl-exclusions})
   endforeach()
   add_mp_ctest(
     TEST_NAME mp-tests-sycl-3-only NAME mp-tests-3 NPROC 3 TIMEOUT 500 SYCL
     TARGS --gtest_filter=-${sycl-exclusions})
->>>>>>> 01b3e25c
 endif()